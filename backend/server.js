// backend/server.js - CORRECTED VERSION

console.log('=== STARTING ASSETWISE AI GENERATOR ===');
console.log('Node version:', process.version);
console.log('Environment:', process.env.NODE_ENV || 'development');
console.log('Timestamp:', new Date().toISOString());

// Test critical dependencies
try {
  require('express');
  console.log('✅ Express loaded');
} catch (err) {
  console.error('❌ Express failed to load:', err.message);
  process.exit(1);
}

try {
  require('@fal-ai/client');
  console.log('✅ FAL client loaded');
} catch (err) {
  console.error('❌ FAL client failed to load:', err.message);
  process.exit(1);
}

const express = require('express');
const path = require('path');
const cors = require('cors');
const multer = require('multer');
const axios = require('axios');
const { fal } = require("@fal-ai/client");
const QRCode = require('qrcode');
require('dotenv').config();

// CRITICAL: Ensure Blob is available
const { Blob } = require('node:buffer');

// Verify Blob is working
console.log('Blob support:', typeof Blob !== 'undefined' ? '✅ Available' : '❌ Not available');

const app = express();
const port = process.env.PORT || 3000;

console.log('=== ASSETWISE SERVER STARTUP ===');
console.log('Current working directory:', process.cwd());
console.log('FAL_KEY configured:', process.env.FAL_KEY ? 'Yes' : 'No');
console.log('PORT:', port);
console.log('Server file: backend/server.js (Corrected)');
console.log('=====================================');

// Configure FAL client
if (process.env.FAL_KEY) {
  fal.config({
    credentials: process.env.FAL_KEY,
  });
  console.log('✅ FAL client configured');
} else {
  console.error('❌ FAL_KEY not found in environment variables');
}

// Middleware
app.use(cors({
<<<<<<< HEAD
  origin: process.env.NODE_ENV === 'production'
    ? [
        'https://*.railway.app', 
        'https://*.up.railway.app',
        'https://*.netlify.app',
        'https://majestic-trifle-1309e2.netlify.app'
      ]
    : ['http://localhost:3000', 'http://localhost:5173', 'http://127.0.0.1:3000', 'http://127.0.0.1:5173'],
  credentials: true
=======
  origin: function (origin, callback) {
    console.log('CORS request from origin:', origin);
    
    // Allow requests with no origin (mobile apps, Postman)
    if (!origin) return callback(null, true);
    
    // Production: Allow Netlify and Railway domains
    if (process.env.NODE_ENV === 'production') {
      const allowedOrigins = [
        // Railway backend domains
        /https:\/\/.*\.railway\.app$/,
        /https:\/\/.*\.up\.railway\.app$/,
        // Netlify frontend domains (general patterns)
        /https:\/\/.*\.netlify\.app$/,
        /https:\/\/.*\.netlify\.com$/,
        /https:\/\/.*\.netlify\.dev$/,
        // Specific domains (add your Netlify URL when you get it)
        'https://assetwise-ai-generator.netlify.app',
        'https://aswaicam.netlify.app',
        // Development localhost
        'http://localhost:5173',
        'http://localhost:3000'
      ];
      
      const isAllowed = allowedOrigins.some(pattern => {
        if (typeof pattern === 'string') {
          return pattern === origin;
        }
        return pattern.test(origin);
      });
      
      if (isAllowed) {
        console.log('✅ CORS allowed for:', origin);
        return callback(null, true);
      }
      
      console.log('❌ CORS rejected for:', origin);
      console.log('Allowed patterns:', allowedOrigins);
      return callback(new Error('Not allowed by CORS'));
    }
    
    // Development: Allow all localhost origins
    if (origin && origin.includes('localhost')) {
      return callback(null, true);
    }
    
    // Allow all in development
    return callback(null, true);
  },
  credentials: true,
  methods: ['GET', 'POST', 'PUT', 'DELETE', 'OPTIONS'],
  allowedHeaders: ['Content-Type', 'Authorization', 'X-Requested-With']
>>>>>>> eefe9d74
}));
app.use(express.json({ limit: '50mb' }));
app.use(express.urlencoded({ extended: true, limit: '50mb' }));

// Multer configuration remains the same
const upload = multer({
  storage: multer.memoryStorage(),
  limits: { fileSize: 10 * 1024 * 1024, files: 10 },
  fileFilter: (req, file, cb) => {
    if (file.mimetype.startsWith('image/')) {
      cb(null, true);
    } else {
      cb(new Error('Only image files are allowed'), false);
    }
  }
});

// Remove static file serving (since frontend is on Netlify)
// Comment out or remove these lines:
// app.use(express.static(path.join(__dirname, '../dist')));
// app.get('*', (req, res) => {
//   res.sendFile(path.join(__dirname, '../dist/index.html'));
// });

// Health check and other endpoints remain the same
app.get('/health', (req, res) => {
  console.log('🔍 Health check requested');
  
  try {
    const health = {
      status: 'healthy',
      service: 'assetwise-backend',
      timestamp: new Date().toISOString(),
      environment: process.env.NODE_ENV,
      version: '2.0.0',
      fal_key_configured: !!process.env.FAL_KEY,
      uptime: process.uptime()
    };
    
    res.status(200).json(health);
    console.log('✅ Health check passed');
  } catch (error) {
    console.error('❌ Health check failed:', error);
    res.status(500).json({
      status: 'unhealthy',
      error: error.message,
      timestamp: new Date().toISOString()
    });
  }
});

// Add API info endpoint
app.get('/api', (req, res) => {
  res.json({
    message: 'AssetWise AI Generator API',
    version: '2.0.0',
    endpoints: [
      'GET /health',
      'GET /api',
      'POST /api/generate',
      'POST /api/face-swap',
      'GET /download/:imageId'
    ],
    timestamp: new Date().toISOString()
  });
});

// Main image generation endpoint remains the same
app.post('/api/generate', upload.any(), async (req, res) => {
    // This endpoint was working correctly with data URLs, so no changes needed
    // For consistency you could also change it to use Blobs, but we will leave it
    // as is to minimize changes.
  try {
    const { feature, prompt } = req.body;
    const mainImageFile = req.files.find(f => f.fieldname === 'image');
    if (!mainImageFile) return res.status(400).json({ error: 'No main image provided' });

    const imageBase64 = mainImageFile.buffer.toString('base64');
    let modelInput;

    if (feature === 'custom') {
      if (!prompt || !prompt.trim()) return res.status(400).json({ error: 'Custom prompt is required' });
      modelInput = { prompt: prompt.trim(), image_url: `data:${mainImageFile.mimetype};base64,${imageBase64}` };
    } else {
      modelInput = {
        prompt: "Transform this portrait into a beautiful stylized artwork with enhanced colors, artistic lighting, and professional quality. Maintain the person's facial features while applying artistic enhancement.",
        image_url: `data:${mainImageFile.mimetype};base64,${imageBase64}`
      };
    }

    const result = await fal.subscribe("fal-ai/flux-pro/kontext/max", {
      input: modelInput,
      logs: true,
    });

    let generatedImageUrl = result.data?.images?.[0]?.url || result.images?.[0]?.url || result.data?.image_url;
    if (!generatedImageUrl) throw new Error('No generated image found in response');

    const imageResponse = await axios.get(generatedImageUrl, { responseType: 'arraybuffer' });
    const generatedImageDataUrl = `data:image/jpeg;base64,${Buffer.from(imageResponse.data).toString('base64')}`;
    const qrCode = await QRCode.toDataURL(generatedImageUrl);

    res.json({
      success: true,
      generatedImage: generatedImageDataUrl,
      publicImageUrl: generatedImageUrl,
      qrCode: qrCode,
      feature: feature,
      promptUsed: modelInput.prompt,
      timestamp: new Date().toISOString()
    });
  } catch (error) {
    console.error('Error processing /api/generate:', error);
    res.status(500).json({ error: 'Failed to process image', details: error.message });
  }
});


// Advanced Face Swap endpoint - FINAL CORRECTED VERSION
app.post('/api/face-swap', upload.any(), async (req, res) => {
  try {
    console.log('=== AssetWise: Advanced Face Swap Request (FINAL CORRECTED) ===');
    const { gender_0, workflow_type, upscale } = req.body;
    const files = req.files || [];
    
    console.log('=== FACE SWAP REQUEST DETAILS ===');
    console.log('Parameters:', { gender_0, workflow_type, upscale });
    console.log('Uploaded files:', files.map(f => ({ field: f.fieldname, name: f.originalname, size: f.size, type: f.mimetype })));
    
    if (!process.env.FAL_KEY) {
      return res.status(500).json({ error: 'FAL_KEY not configured' });
    }

    // Convert files array to object for easier access
    const filesByField = {};
    files.forEach(file => {
      if (!filesByField[file.fieldname]) {
        filesByField[file.fieldname] = [];
      }
      filesByField[file.fieldname].push(file);
    });
    
    console.log('Files by field:', Object.keys(filesByField));

    // Validate required files
    if (!filesByField.face_image?.[0]) {
      return res.status(400).json({ error: 'Face image (camera capture) is required' });
    }
    
    if (!filesByField.target_image?.[0]) {
      return res.status(400).json({ error: 'Target image is required' });
    }

    // Get the actual file objects
    const faceImageFile = filesByField.face_image[0];
    const targetImageFile = filesByField.target_image[0];

    console.log('=== PREPARING BLOBS FOR FAL.AI ===');
    console.log('Face image file:', { name: faceImageFile.originalname, size: faceImageFile.size, type: faceImageFile.mimetype });
    console.log('Target image file:', { name: targetImageFile.originalname, size: targetImageFile.size, type: targetImageFile.mimetype });

    // *** CRITICAL FIX: Convert buffers to proper Blobs ***
    const faceImageBlob = new Blob([faceImageFile.buffer], { type: faceImageFile.mimetype });
    const targetImageBlob = new Blob([targetImageFile.buffer], { type: targetImageFile.mimetype });

    console.log('✅ Blobs created:', {
      faceImageBlob: { size: faceImageBlob.size, type: faceImageBlob.type },
      targetImageBlob: { size: targetImageBlob.size, type: targetImageBlob.type }
    });

    // Prepare FAL.ai input with proper parameter types
    const falInput = {
      face_image_0: faceImageBlob,           // Blob object, NOT base64 string
      target_image: targetImageBlob,         // Blob object, NOT base64 string
      gender_0: gender_0 || "male",
      workflow_type: workflow_type || "user_hair",
      upscale: upscale === 'true' || upscale === true  // Proper boolean conversion
    };

    console.log('=== FAL.AI FACE SWAP SUBMISSION (BLOB VERSION) ===');
    console.log('Input parameters:', {
      gender_0: falInput.gender_0,
      workflow_type: falInput.workflow_type,
      upscale: falInput.upscale,
      face_image_0: `Blob(size: ${falInput.face_image_0.size}, type: ${falInput.face_image_0.type})`,
      target_image: `Blob(size: ${falInput.target_image.size}, type: ${falInput.target_image.type})`
    });

    // Submit to FAL.ai advanced face-swap with Blob inputs
    let result;
    try {
      result = await fal.subscribe("easel-ai/advanced-face-swap", {
        input: falInput,
        logs: true,
        onQueueUpdate: (update) => {
          console.log('Face-swap queue update:', update.status);
          if (update.status === "IN_PROGRESS" && update.logs) {
            update.logs.map((log) => log.message).forEach(console.log);
          }
        },
      });
    } catch (falError) {
      console.error('FAL.ai API Error Details:', {
        status: falError.status,
        message: falError.message,
        body: falError.body,
        stack: falError.stack
      });
      
      // Enhanced error diagnosis
      let errorMessage = 'FAL.ai face-swap failed';
      let errorDetails = falError.message;
      
      if (falError.status === 500) {
        errorDetails = 'FAL.ai internal server error. This could be due to:\n' +
          '• Invalid image format or corruption\n' +
          '• Images too large or too small\n' +
          '• Face detection failed\n' +
          '• Temporary FAL.ai service issues';
      } else if (falError.status === 400) {
        errorDetails = 'Invalid input parameters. Check image formats and parameters.';
      } else if (falError.body?.detail) {
        errorDetails = falError.body.detail;
      }
      
      return res.status(500).json({
        error: errorMessage,
        details: errorDetails,
        falStatus: falError.status,
        troubleshooting: {
          faceImageSize: faceImageFile.size,
          targetImageSize: targetImageFile.size,
          faceImageType: faceImageFile.mimetype,
          targetImageType: targetImageFile.mimetype
        },
        timestamp: new Date().toISOString()
      });
    }

    console.log('Face-swap result received:', {
      requestId: result.requestId,
      status: result.status,
      hasData: !!result.data,
      dataKeys: result.data ? Object.keys(result.data) : []
    });

    // Enhanced result debugging
    console.log('=== FAL.AI RESULT STRUCTURE DEBUG ===');
    console.log('Full result keys:', Object.keys(result));
    if (result.data) {
      console.log('Result.data keys:', Object.keys(result.data));
      console.log('Result.data content:', JSON.stringify(result.data, null, 2));
    }

    // Extract the generated image URL with comprehensive checking
    let generatedImageUrl;
    const possiblePaths = [
      result.data?.image?.url,
      result.data?.images?.[0]?.url,
      result.image?.url,
      result.images?.[0]?.url,
      result.data?.output?.url,
      result.data?.result?.url,
      result.data?.generated_image?.url,
      result.data?.swap_image?.url
    ];

    generatedImageUrl = possiblePaths.find(url => url && typeof url === 'string');

    if (!generatedImageUrl) {
      console.error('❌ No image URL found in result. Full result structure:');
      console.error(JSON.stringify(result, null, 2));
      
      return res.status(500).json({
        error: 'No generated image found in face-swap response',
        details: 'FAL.ai completed the request but returned no image URL',
        resultStructure: {
          hasData: !!result.data,
          dataKeys: result.data ? Object.keys(result.data) : [],
          resultKeys: Object.keys(result)
        },
        timestamp: new Date().toISOString()
      });
    }

    console.log('✅ Generated face-swap image URL found:', generatedImageUrl);
    
    // Download and convert to base64 for consistent response format
    const imageResponse = await axios.get(generatedImageUrl, {
      responseType: 'arraybuffer',
      timeout: 30000,
      headers: {
        'User-Agent': 'AssetWise-AI-Generator/1.0'
      }
    });
    
    const generatedImageBase64 = Buffer.from(imageResponse.data).toString('base64');
    const generatedImageDataUrl = `data:image/jpeg;base64,${generatedImageBase64}`;

    // *** NEW: Store image for download endpoint ***
    const imageId = `${Date.now()}-${Math.random().toString(36).substr(2, 9)}`;
    if (!global.imageStore) global.imageStore = {};
    global.imageStore[imageId] = generatedImageBase64;

    console.log('💾 Stored image for download with ID:', imageId);

    // Create download URL for QR code
    const downloadUrl = `${req.protocol}://${req.get('host')}/download/${imageId}`;
    console.log('📱 Download URL created:', downloadUrl);

    // Instead of creating download URL for QR code, use direct FAL.ai URL
    console.log('Generating QR code for direct image URL...');
    const qrCode = await QRCode.toDataURL(generatedImageUrl, {  // Use generatedImageUrl directly
      width: 256,
      margin: 2,
      color: {
        dark: '#000000',
        light: '#FFFFFF'
      }
    });

    console.log('✅ QR code generated for direct image URL:', generatedImageUrl);

    console.log('✅ AssetWise: Advanced face-swap completed successfully');
    
    res.json({
      success: true,
      generatedImage: generatedImageDataUrl,
      publicImageUrl: generatedImageUrl,      // Original FAL.ai URL for display
      downloadUrl: downloadUrl,               // Keep download URL for web interface
      qrCode: qrCode,                        // QR code points to direct FAL.ai URL
      feature: 'face-swap',
      parameters: {
        workflow_type: falInput.workflow_type,
        gender_0: falInput.gender_0,
        upscale: falInput.upscale
      },
      processedImages: {
        faceImageSize: faceImageFile.size,
        targetImageSize: targetImageFile.size
      },
      imageId: imageId,                      // Include image ID for reference
      timestamp: new Date().toISOString(),
      message: 'Advanced face-swap processing completed successfully'
    });

  } catch (error) {
    console.error('Error in advanced face-swap:', error);
    
    // Enhanced error handling with specific error types
    let errorMessage = 'Failed to process advanced face-swap';
    let errorDetails = error.message;
    
    if (error.message?.includes('No generated image found')) {
      errorMessage = 'FAL.ai returned no image';
      errorDetails = 'The face-swap completed but no image was returned. This might be due to face detection issues.';
    } else if (error.code === 'ENOTFOUND') {
      errorMessage = 'Network error';
      errorDetails = 'Unable to connect to FAL.ai services';
    } else if (error.code === 'ETIMEDOUT') {
      errorMessage = 'Request timeout';
      errorDetails = 'FAL.ai request took too long to complete';
    } else if (error.response?.status === 404) {
      errorMessage = 'Generated image not found';
      errorDetails = 'The generated image URL is no longer accessible';
    }
    
    res.status(500).json({
      error: errorMessage,
      details: errorDetails,
      timestamp: new Date().toISOString()
    });
  }
});

// Image download endpoint - forces download instead of display
app.get('/download/:imageId', async (req, res) => {
  try {
    const { imageId } = req.params;
    console.log('=== Download request for image:', imageId);
    
    // Check if we have the image stored temporarily
    if (global.imageStore && global.imageStore[imageId]) {
      console.log('✅ Found image in temporary storage');
      
      const imageBase64 = global.imageStore[imageId];
      const imageBuffer = Buffer.from(imageBase64, 'base64');
      
      // Set headers to force download
      res.setHeader('Content-Type', 'image/jpeg');
      res.setHeader('Content-Disposition', `attachment; filename="assetwise-generated-${imageId}.jpg"`);
      res.setHeader('Content-Length', imageBuffer.length);
      res.setHeader('Cache-Control', 'no-cache');
      
      console.log('📥 Sending image for download, size:', imageBuffer.length, 'bytes');
      return res.send(imageBuffer);
    }
    
    // If not in temporary storage, return 404
    console.log('❌ Image not found in storage');
    res.status(404).json({ 
      error: 'Image not found', 
      details: 'The requested image is no longer available for download' 
    });
    
  } catch (error) {
    console.error('Error in download endpoint:', error);
    res.status(500).json({ 
      error: 'Download failed', 
      details: error.message 
    });
  }
});

// Cleanup old images periodically (run every hour)
setInterval(() => {
  if (global.imageStore) {
    const now = Date.now();
    const oneHour = 60 * 60 * 1000; // 1 hour in milliseconds
    
    Object.keys(global.imageStore).forEach(imageId => {
      // Extract timestamp from imageId (assumes format: timestamp-randomstring)
      const timestamp = parseInt(imageId.split('-')[0]);
      if (now - timestamp > oneHour) {
        delete global.imageStore[imageId];
        console.log('🗑️ Cleaned up old image:', imageId);
      }
    });
  }
}, 60 * 60 * 1000); // Run every hour

// Final error handler
app.use((error, req, res, next) => {
  console.error('AssetWise: Unhandled error:', error);
  res.status(500).json({ error: 'Internal server error', details: error.message });
});

// Start server
const server = app.listen(port, '0.0.0.0', () => {
  console.log(`✅ Server successfully started on port ${port}`);
  console.log(`🌍 Server listening on 0.0.0.0:${port}`);
  console.log(`📍 Health endpoint: http://0.0.0.0:${port}/health`);
  console.log(`🚀 AssetWise AI Generator is ready!`);
});

// Handle server errors
server.on('error', (err) => {
  console.error('❌ Server error:', err);
  if (err.code === 'EADDRINUSE') {
    console.error(`Port ${port} is already in use`);
  }
  process.exit(1);
});

// Graceful shutdown
process.on('SIGTERM', () => {
  console.log('SIGTERM received, shutting down gracefully');
  server.close(() => {
    console.log('Process terminated');
    process.exit(0);
  });
});

process.on('SIGINT', () => {
  console.log('SIGINT received, shutting down gracefully');
  server.close(() => {
    console.log('Process terminated');
    process.exit(0);
  });
});

console.log('=== RAILWAY STARTUP DIAGNOSTICS ===');
console.log('Node version:', process.version);
console.log('Platform:', process.platform);
console.log('Environment:', process.env.NODE_ENV);
console.log('Port:', process.env.PORT);
console.log('FAL_KEY present:', !!process.env.FAL_KEY);

// Test Blob availability
try {
  const { Blob } = require('node:buffer');
  console.log('✅ Blob support: Available');
  
  // Test Blob creation
  const testBlob = new Blob(['test'], { type: 'text/plain' });
  console.log('✅ Blob test: Working (size:', testBlob.size, ')');
} catch (error) {
  console.error('❌ Blob support error:', error.message);
  
  // Fallback for older Node versions
  try {
    global.Blob = require('buffer').Blob;
    console.log('✅ Blob fallback: Working');
  } catch (fallbackError) {
    console.error('❌ Blob fallback failed:', fallbackError.message);
  }
}

console.log('===================================');<|MERGE_RESOLUTION|>--- conflicted
+++ resolved
@@ -59,70 +59,10 @@
 
 // Middleware
 app.use(cors({
-<<<<<<< HEAD
   origin: process.env.NODE_ENV === 'production'
-    ? [
-        'https://*.railway.app', 
-        'https://*.up.railway.app',
-        'https://*.netlify.app',
-        'https://majestic-trifle-1309e2.netlify.app'
-      ]
+    ? ['https://*.railway.app', 'https://*.up.railway.app']
     : ['http://localhost:3000', 'http://localhost:5173', 'http://127.0.0.1:3000', 'http://127.0.0.1:5173'],
   credentials: true
-=======
-  origin: function (origin, callback) {
-    console.log('CORS request from origin:', origin);
-    
-    // Allow requests with no origin (mobile apps, Postman)
-    if (!origin) return callback(null, true);
-    
-    // Production: Allow Netlify and Railway domains
-    if (process.env.NODE_ENV === 'production') {
-      const allowedOrigins = [
-        // Railway backend domains
-        /https:\/\/.*\.railway\.app$/,
-        /https:\/\/.*\.up\.railway\.app$/,
-        // Netlify frontend domains (general patterns)
-        /https:\/\/.*\.netlify\.app$/,
-        /https:\/\/.*\.netlify\.com$/,
-        /https:\/\/.*\.netlify\.dev$/,
-        // Specific domains (add your Netlify URL when you get it)
-        'https://assetwise-ai-generator.netlify.app',
-        'https://aswaicam.netlify.app',
-        // Development localhost
-        'http://localhost:5173',
-        'http://localhost:3000'
-      ];
-      
-      const isAllowed = allowedOrigins.some(pattern => {
-        if (typeof pattern === 'string') {
-          return pattern === origin;
-        }
-        return pattern.test(origin);
-      });
-      
-      if (isAllowed) {
-        console.log('✅ CORS allowed for:', origin);
-        return callback(null, true);
-      }
-      
-      console.log('❌ CORS rejected for:', origin);
-      console.log('Allowed patterns:', allowedOrigins);
-      return callback(new Error('Not allowed by CORS'));
-    }
-    
-    // Development: Allow all localhost origins
-    if (origin && origin.includes('localhost')) {
-      return callback(null, true);
-    }
-    
-    // Allow all in development
-    return callback(null, true);
-  },
-  credentials: true,
-  methods: ['GET', 'POST', 'PUT', 'DELETE', 'OPTIONS'],
-  allowedHeaders: ['Content-Type', 'Authorization', 'X-Requested-With']
->>>>>>> eefe9d74
 }));
 app.use(express.json({ limit: '50mb' }));
 app.use(express.urlencoded({ extended: true, limit: '50mb' }));
